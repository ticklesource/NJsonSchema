//-----------------------------------------------------------------------
// <copyright file="JsonPathUtilities.cs" company="NJsonSchema">
//     Copyright (c) Rico Suter. All rights reserved.
// </copyright>
// <license>https://github.com/rsuter/NJsonSchema/blob/master/LICENSE.md</license>
// <author>Rico Suter, mail@rsuter.com</author>
//-----------------------------------------------------------------------

using System;
using System.Collections;
using System.Collections.Generic;
using System.Linq;
using System.Reflection;
using Newtonsoft.Json.Serialization;
using NJsonSchema.Infrastructure;

namespace NJsonSchema
{
    /// <summary>Utilities to work with JSON paths.</summary>
    public static class JsonPathUtilities
    {
        /// <summary>Gets the JSON path of the given object.</summary>
        /// <param name="root">The root object.</param>
        /// <param name="objectToSearch">The object to search.</param>
        /// <param name="schemaDefinitionAppender">Appends the <paramref name="objectToSearch"/> to the 'definitions' if it could not be found.</param>
        /// <returns>The path or <c>null</c> when the object could not be found.</returns>
        /// <exception cref="InvalidOperationException">Could not find the JSON path of a child object.</exception>
        public static string GetJsonPath(object root, object objectToSearch, ISchemaDefinitionAppender schemaDefinitionAppender = null)
        {
            var path = GetJsonPath(root, objectToSearch, "#", new HashSet<object>());
            if (path == null)
            {
                if (schemaDefinitionAppender != null && objectToSearch is JsonSchema4)
                {
                    schemaDefinitionAppender.Append(root, (JsonSchema4)objectToSearch);
                    return GetJsonPath(root, objectToSearch, schemaDefinitionAppender);
                }
                else
                    throw new InvalidOperationException("Could not find the JSON path of a child object.");

            }
            return path;
        }

        /// <summary>Gets the object from the given JSON path.</summary>
        /// <param name="root">The root object.</param>
        /// <param name="path">The JSON path.</param>
        /// <returns>The object or <c>null</c> when the object could not be found.</returns>
        /// <exception cref="InvalidOperationException">Could not resolve the path.</exception>
        /// <exception cref="NotSupportedException">Could not resolve the path.</exception>
        public static JsonSchema4 GetObjectFromJsonPath(object root, string path)
        {
            if (path == "#")
            {
                if (root is JsonSchema4)
                    return (JsonSchema4)root;

                throw new InvalidOperationException("Could not resolve the path '#' because the root object is not a JsonSchema4.");
            }
            else if (path.StartsWith("#/"))
            {
                var allSegments = path.Split('/').Skip(1).ToList(); 
                var schema = GetObjectFromJsonPath(root, allSegments, allSegments, new HashSet<object>());
                if (schema == null)
                    throw new InvalidOperationException("Could not resolve the path '" + path + "'.");

                return schema;
            }
            else if (path.StartsWith("http://") || path.StartsWith("https://"))
            {
                if (FullDotNetMethods.SupportsFullDotNetMethods)
                    return JsonSchema4.FromJson(FullDotNetMethods.HttpGet(path));
                else
                    throw new NotSupportedException("Could not resolve the path '" + path +
                        "' because JSON web references are not supported on this platform.");
            }
            else
            {
                if (FullDotNetMethods.SupportsFullDotNetMethods)
                {
                    var schema = root as JsonSchema4;
                    if (schema != null && schema.RootDirectory != null)
                        return JsonSchema4.FromJson(FullDotNetMethods.FileReadAllText(FullDotNetMethods.PathCombine(schema.RootDirectory, path)));
                    else
                        throw new NotSupportedException("Could not resolve the path '" + path +
                            "' because no root path is available.");
                }
                else
                    throw new NotSupportedException("Could not resolve the path '" + path +
                        "' because JSON file references are not supported on this platform.");
            }
        }

        private static readonly Lazy<CamelCasePropertyNamesContractResolver> CamelCaseResolverLazy = new Lazy<CamelCasePropertyNamesContractResolver>();

        /// <summary>Gets the name of the property for JSON serialization.</summary>
        /// <returns>The name.</returns>
        /// <exception cref="NotSupportedException">The PropertyNameHandling is not supported.</exception>
        public static string GetPropertyName(PropertyInfo property, PropertyNameHandling propertyNameHandling)
        {
<<<<<<< HEAD
            return ReflectionCache.GetProperties(property.DeclaringType).First(p => p.PropertyInfo.Name == property.Name).GetName();
=======
            switch (propertyNameHandling)
            {
                case PropertyNameHandling.Default:
                    return ReflectionCache.GetProperties(property.DeclaringType).First(p => p.PropertyInfo == property).GetName();

                case PropertyNameHandling.CamelCase:
                    return CamelCaseResolverLazy.Value.GetResolvedPropertyName(property.Name);

                default:
                    throw new NotSupportedException($"The PropertyNameHandling '{propertyNameHandling}' is not supported.");
            }
>>>>>>> 7cbd80c6
        }

        private static string GetJsonPath(object obj, object objectToSearch, string basePath, HashSet<object> checkedObjects)
        {
            if (obj == null || obj is string || checkedObjects.Contains(obj))
                return null;

            if (obj == objectToSearch)
                return basePath;

            checkedObjects.Add(obj);

            if (obj is IDictionary)
            {
                foreach (var key in ((IDictionary)obj).Keys)
                {
                    var path = GetJsonPath(((IDictionary)obj)[key], objectToSearch, basePath + "/" + key, checkedObjects);
                    if (path != null)
                        return path;
                }
            }
            else if (obj is IEnumerable)
            {
                var i = 0;
                foreach (var item in (IEnumerable)obj)
                {
                    var path = GetJsonPath(item, objectToSearch, basePath + "/" + i, checkedObjects);
                    if (path != null)
                        return path;
                    i++;
                }
            }
            else
            {
                foreach (var property in ReflectionCache.GetProperties(obj.GetType()).Where(p => p.CustomAttributes.JsonIgnoreAttribute == null))
                {
                    var value = property.PropertyInfo.GetValue(obj);
                    if (value != null)
                    {
                        var pathSegment = property.GetName();
                        var path = GetJsonPath(value, objectToSearch, basePath + "/" + pathSegment, checkedObjects);
                        if (path != null)
                            return path;
                    }
                }
            }

            return null;
        }

        private static JsonSchema4 GetObjectFromJsonPath(object obj, List<string> segments, List<string> allSegments, HashSet<object> checkedObjects)
        {
            if (obj == null || obj is string || checkedObjects.Contains(obj))
                return null;

            if (segments.Count == 0)
            {
                var jsonSchema = obj as JsonSchema4;
                if (jsonSchema != null && jsonSchema.TypeNameRaw == null)
                {
                    var referencesSchemaInDefinitionsList = allSegments.Count >= 2 && allSegments.ElementAt(allSegments.Count - 2) == "definitions";
                    if (referencesSchemaInDefinitionsList)
                        jsonSchema.TypeNameRaw = allSegments.Last();
                }

                return jsonSchema;
            } 

            checkedObjects.Add(obj);
            var firstSegment = segments[0];

            if (obj is IDictionary)
            {
                if (((IDictionary)obj).Contains(firstSegment))
                    return GetObjectFromJsonPath(((IDictionary)obj)[firstSegment], segments.Skip(1).ToList(), allSegments, checkedObjects);
            }
            else if (obj is IEnumerable)
            {
                int index;
                if (int.TryParse(firstSegment, out index))
                {
                    var enumerable = ((IEnumerable)obj).Cast<object>().ToArray();
                    if (enumerable.Length > index)
                        return GetObjectFromJsonPath(enumerable[index], segments.Skip(1).ToList(), allSegments, checkedObjects);
                }
            }
            else
            {
                foreach (var property in ReflectionCache.GetProperties(obj.GetType()).Where(p => p.CustomAttributes.JsonIgnoreAttribute == null))
                {
                    var pathSegment = property.GetName();
                    if (pathSegment == firstSegment)
                    {
                        var value = property.PropertyInfo.GetValue(obj);
                        return GetObjectFromJsonPath(value, segments.Skip(1).ToList(), allSegments, checkedObjects);
                    }
                }
            }

            return null;
        }
    }
}<|MERGE_RESOLUTION|>--- conflicted
+++ resolved
@@ -1,218 +1,214 @@
-//-----------------------------------------------------------------------
-// <copyright file="JsonPathUtilities.cs" company="NJsonSchema">
-//     Copyright (c) Rico Suter. All rights reserved.
-// </copyright>
-// <license>https://github.com/rsuter/NJsonSchema/blob/master/LICENSE.md</license>
-// <author>Rico Suter, mail@rsuter.com</author>
-//-----------------------------------------------------------------------
-
-using System;
-using System.Collections;
-using System.Collections.Generic;
-using System.Linq;
-using System.Reflection;
-using Newtonsoft.Json.Serialization;
-using NJsonSchema.Infrastructure;
-
-namespace NJsonSchema
-{
-    /// <summary>Utilities to work with JSON paths.</summary>
-    public static class JsonPathUtilities
-    {
-        /// <summary>Gets the JSON path of the given object.</summary>
-        /// <param name="root">The root object.</param>
-        /// <param name="objectToSearch">The object to search.</param>
-        /// <param name="schemaDefinitionAppender">Appends the <paramref name="objectToSearch"/> to the 'definitions' if it could not be found.</param>
-        /// <returns>The path or <c>null</c> when the object could not be found.</returns>
-        /// <exception cref="InvalidOperationException">Could not find the JSON path of a child object.</exception>
-        public static string GetJsonPath(object root, object objectToSearch, ISchemaDefinitionAppender schemaDefinitionAppender = null)
-        {
-            var path = GetJsonPath(root, objectToSearch, "#", new HashSet<object>());
-            if (path == null)
-            {
-                if (schemaDefinitionAppender != null && objectToSearch is JsonSchema4)
-                {
-                    schemaDefinitionAppender.Append(root, (JsonSchema4)objectToSearch);
-                    return GetJsonPath(root, objectToSearch, schemaDefinitionAppender);
-                }
-                else
-                    throw new InvalidOperationException("Could not find the JSON path of a child object.");
-
-            }
-            return path;
-        }
-
-        /// <summary>Gets the object from the given JSON path.</summary>
-        /// <param name="root">The root object.</param>
-        /// <param name="path">The JSON path.</param>
-        /// <returns>The object or <c>null</c> when the object could not be found.</returns>
-        /// <exception cref="InvalidOperationException">Could not resolve the path.</exception>
-        /// <exception cref="NotSupportedException">Could not resolve the path.</exception>
-        public static JsonSchema4 GetObjectFromJsonPath(object root, string path)
-        {
-            if (path == "#")
-            {
-                if (root is JsonSchema4)
-                    return (JsonSchema4)root;
-
-                throw new InvalidOperationException("Could not resolve the path '#' because the root object is not a JsonSchema4.");
-            }
-            else if (path.StartsWith("#/"))
-            {
-                var allSegments = path.Split('/').Skip(1).ToList(); 
-                var schema = GetObjectFromJsonPath(root, allSegments, allSegments, new HashSet<object>());
-                if (schema == null)
-                    throw new InvalidOperationException("Could not resolve the path '" + path + "'.");
-
-                return schema;
-            }
-            else if (path.StartsWith("http://") || path.StartsWith("https://"))
-            {
-                if (FullDotNetMethods.SupportsFullDotNetMethods)
-                    return JsonSchema4.FromJson(FullDotNetMethods.HttpGet(path));
-                else
-                    throw new NotSupportedException("Could not resolve the path '" + path +
-                        "' because JSON web references are not supported on this platform.");
-            }
-            else
-            {
-                if (FullDotNetMethods.SupportsFullDotNetMethods)
-                {
-                    var schema = root as JsonSchema4;
-                    if (schema != null && schema.RootDirectory != null)
-                        return JsonSchema4.FromJson(FullDotNetMethods.FileReadAllText(FullDotNetMethods.PathCombine(schema.RootDirectory, path)));
-                    else
-                        throw new NotSupportedException("Could not resolve the path '" + path +
-                            "' because no root path is available.");
-                }
-                else
-                    throw new NotSupportedException("Could not resolve the path '" + path +
-                        "' because JSON file references are not supported on this platform.");
-            }
-        }
-
-        private static readonly Lazy<CamelCasePropertyNamesContractResolver> CamelCaseResolverLazy = new Lazy<CamelCasePropertyNamesContractResolver>();
-
-        /// <summary>Gets the name of the property for JSON serialization.</summary>
-        /// <returns>The name.</returns>
-        /// <exception cref="NotSupportedException">The PropertyNameHandling is not supported.</exception>
-        public static string GetPropertyName(PropertyInfo property, PropertyNameHandling propertyNameHandling)
-        {
-<<<<<<< HEAD
-            return ReflectionCache.GetProperties(property.DeclaringType).First(p => p.PropertyInfo.Name == property.Name).GetName();
-=======
-            switch (propertyNameHandling)
-            {
-                case PropertyNameHandling.Default:
-                    return ReflectionCache.GetProperties(property.DeclaringType).First(p => p.PropertyInfo == property).GetName();
-
-                case PropertyNameHandling.CamelCase:
-                    return CamelCaseResolverLazy.Value.GetResolvedPropertyName(property.Name);
-
-                default:
-                    throw new NotSupportedException($"The PropertyNameHandling '{propertyNameHandling}' is not supported.");
-            }
->>>>>>> 7cbd80c6
-        }
-
-        private static string GetJsonPath(object obj, object objectToSearch, string basePath, HashSet<object> checkedObjects)
-        {
-            if (obj == null || obj is string || checkedObjects.Contains(obj))
-                return null;
-
-            if (obj == objectToSearch)
-                return basePath;
-
-            checkedObjects.Add(obj);
-
-            if (obj is IDictionary)
-            {
-                foreach (var key in ((IDictionary)obj).Keys)
-                {
-                    var path = GetJsonPath(((IDictionary)obj)[key], objectToSearch, basePath + "/" + key, checkedObjects);
-                    if (path != null)
-                        return path;
-                }
-            }
-            else if (obj is IEnumerable)
-            {
-                var i = 0;
-                foreach (var item in (IEnumerable)obj)
-                {
-                    var path = GetJsonPath(item, objectToSearch, basePath + "/" + i, checkedObjects);
-                    if (path != null)
-                        return path;
-                    i++;
-                }
-            }
-            else
-            {
-                foreach (var property in ReflectionCache.GetProperties(obj.GetType()).Where(p => p.CustomAttributes.JsonIgnoreAttribute == null))
-                {
-                    var value = property.PropertyInfo.GetValue(obj);
-                    if (value != null)
-                    {
-                        var pathSegment = property.GetName();
-                        var path = GetJsonPath(value, objectToSearch, basePath + "/" + pathSegment, checkedObjects);
-                        if (path != null)
-                            return path;
-                    }
-                }
-            }
-
-            return null;
-        }
-
-        private static JsonSchema4 GetObjectFromJsonPath(object obj, List<string> segments, List<string> allSegments, HashSet<object> checkedObjects)
-        {
-            if (obj == null || obj is string || checkedObjects.Contains(obj))
-                return null;
-
-            if (segments.Count == 0)
-            {
-                var jsonSchema = obj as JsonSchema4;
-                if (jsonSchema != null && jsonSchema.TypeNameRaw == null)
-                {
-                    var referencesSchemaInDefinitionsList = allSegments.Count >= 2 && allSegments.ElementAt(allSegments.Count - 2) == "definitions";
-                    if (referencesSchemaInDefinitionsList)
-                        jsonSchema.TypeNameRaw = allSegments.Last();
-                }
-
-                return jsonSchema;
-            } 
-
-            checkedObjects.Add(obj);
-            var firstSegment = segments[0];
-
-            if (obj is IDictionary)
-            {
-                if (((IDictionary)obj).Contains(firstSegment))
-                    return GetObjectFromJsonPath(((IDictionary)obj)[firstSegment], segments.Skip(1).ToList(), allSegments, checkedObjects);
-            }
-            else if (obj is IEnumerable)
-            {
-                int index;
-                if (int.TryParse(firstSegment, out index))
-                {
-                    var enumerable = ((IEnumerable)obj).Cast<object>().ToArray();
-                    if (enumerable.Length > index)
-                        return GetObjectFromJsonPath(enumerable[index], segments.Skip(1).ToList(), allSegments, checkedObjects);
-                }
-            }
-            else
-            {
-                foreach (var property in ReflectionCache.GetProperties(obj.GetType()).Where(p => p.CustomAttributes.JsonIgnoreAttribute == null))
-                {
-                    var pathSegment = property.GetName();
-                    if (pathSegment == firstSegment)
-                    {
-                        var value = property.PropertyInfo.GetValue(obj);
-                        return GetObjectFromJsonPath(value, segments.Skip(1).ToList(), allSegments, checkedObjects);
-                    }
-                }
-            }
-
-            return null;
-        }
-    }
+//-----------------------------------------------------------------------
+// <copyright file="JsonPathUtilities.cs" company="NJsonSchema">
+//     Copyright (c) Rico Suter. All rights reserved.
+// </copyright>
+// <license>https://github.com/rsuter/NJsonSchema/blob/master/LICENSE.md</license>
+// <author>Rico Suter, mail@rsuter.com</author>
+//-----------------------------------------------------------------------
+
+using System;
+using System.Collections;
+using System.Collections.Generic;
+using System.Linq;
+using System.Reflection;
+using Newtonsoft.Json.Serialization;
+using NJsonSchema.Infrastructure;
+
+namespace NJsonSchema
+{
+    /// <summary>Utilities to work with JSON paths.</summary>
+    public static class JsonPathUtilities
+    {
+        /// <summary>Gets the JSON path of the given object.</summary>
+        /// <param name="root">The root object.</param>
+        /// <param name="objectToSearch">The object to search.</param>
+        /// <param name="schemaDefinitionAppender">Appends the <paramref name="objectToSearch"/> to the 'definitions' if it could not be found.</param>
+        /// <returns>The path or <c>null</c> when the object could not be found.</returns>
+        /// <exception cref="InvalidOperationException">Could not find the JSON path of a child object.</exception>
+        public static string GetJsonPath(object root, object objectToSearch, ISchemaDefinitionAppender schemaDefinitionAppender = null)
+        {
+            var path = GetJsonPath(root, objectToSearch, "#", new HashSet<object>());
+            if (path == null)
+            {
+                if (schemaDefinitionAppender != null && objectToSearch is JsonSchema4)
+                {
+                    schemaDefinitionAppender.Append(root, (JsonSchema4)objectToSearch);
+                    return GetJsonPath(root, objectToSearch, schemaDefinitionAppender);
+                }
+                else
+                    throw new InvalidOperationException("Could not find the JSON path of a child object.");
+
+            }
+            return path;
+        }
+
+        /// <summary>Gets the object from the given JSON path.</summary>
+        /// <param name="root">The root object.</param>
+        /// <param name="path">The JSON path.</param>
+        /// <returns>The object or <c>null</c> when the object could not be found.</returns>
+        /// <exception cref="InvalidOperationException">Could not resolve the path.</exception>
+        /// <exception cref="NotSupportedException">Could not resolve the path.</exception>
+        public static JsonSchema4 GetObjectFromJsonPath(object root, string path)
+        {
+            if (path == "#")
+            {
+                if (root is JsonSchema4)
+                    return (JsonSchema4)root;
+
+                throw new InvalidOperationException("Could not resolve the path '#' because the root object is not a JsonSchema4.");
+            }
+            else if (path.StartsWith("#/"))
+            {
+                var allSegments = path.Split('/').Skip(1).ToList(); 
+                var schema = GetObjectFromJsonPath(root, allSegments, allSegments, new HashSet<object>());
+                if (schema == null)
+                    throw new InvalidOperationException("Could not resolve the path '" + path + "'.");
+
+                return schema;
+            }
+            else if (path.StartsWith("http://") || path.StartsWith("https://"))
+            {
+                if (FullDotNetMethods.SupportsFullDotNetMethods)
+                    return JsonSchema4.FromJson(FullDotNetMethods.HttpGet(path));
+                else
+                    throw new NotSupportedException("Could not resolve the path '" + path +
+                        "' because JSON web references are not supported on this platform.");
+            }
+            else
+            {
+                if (FullDotNetMethods.SupportsFullDotNetMethods)
+                {
+                    var schema = root as JsonSchema4;
+                    if (schema != null && schema.RootDirectory != null)
+                        return JsonSchema4.FromJson(FullDotNetMethods.FileReadAllText(FullDotNetMethods.PathCombine(schema.RootDirectory, path)));
+                    else
+                        throw new NotSupportedException("Could not resolve the path '" + path +
+                            "' because no root path is available.");
+                }
+                else
+                    throw new NotSupportedException("Could not resolve the path '" + path +
+                        "' because JSON file references are not supported on this platform.");
+            }
+        }
+
+        private static readonly Lazy<CamelCasePropertyNamesContractResolver> CamelCaseResolverLazy = new Lazy<CamelCasePropertyNamesContractResolver>();
+
+        /// <summary>Gets the name of the property for JSON serialization.</summary>
+        /// <returns>The name.</returns>
+        /// <exception cref="NotSupportedException">The PropertyNameHandling is not supported.</exception>
+        public static string GetPropertyName(PropertyInfo property, PropertyNameHandling propertyNameHandling)
+        {
+            switch (propertyNameHandling)
+            {
+                case PropertyNameHandling.Default:
+                    return ReflectionCache.GetProperties(property.DeclaringType).First(p => p.PropertyInfo == property).GetName();
+
+                case PropertyNameHandling.CamelCase:
+                    return CamelCaseResolverLazy.Value.GetResolvedPropertyName(property.Name);
+
+                default:
+                    throw new NotSupportedException($"The PropertyNameHandling '{propertyNameHandling}' is not supported.");
+            }
+        }
+
+        private static string GetJsonPath(object obj, object objectToSearch, string basePath, HashSet<object> checkedObjects)
+        {
+            if (obj == null || obj is string || checkedObjects.Contains(obj))
+                return null;
+
+            if (obj == objectToSearch)
+                return basePath;
+
+            checkedObjects.Add(obj);
+
+            if (obj is IDictionary)
+            {
+                foreach (var key in ((IDictionary)obj).Keys)
+                {
+                    var path = GetJsonPath(((IDictionary)obj)[key], objectToSearch, basePath + "/" + key, checkedObjects);
+                    if (path != null)
+                        return path;
+                }
+            }
+            else if (obj is IEnumerable)
+            {
+                var i = 0;
+                foreach (var item in (IEnumerable)obj)
+                {
+                    var path = GetJsonPath(item, objectToSearch, basePath + "/" + i, checkedObjects);
+                    if (path != null)
+                        return path;
+                    i++;
+                }
+            }
+            else
+            {
+                foreach (var property in ReflectionCache.GetProperties(obj.GetType()).Where(p => p.CustomAttributes.JsonIgnoreAttribute == null))
+                {
+                    var value = property.PropertyInfo.GetValue(obj);
+                    if (value != null)
+                    {
+                        var pathSegment = property.GetName();
+                        var path = GetJsonPath(value, objectToSearch, basePath + "/" + pathSegment, checkedObjects);
+                        if (path != null)
+                            return path;
+                    }
+                }
+            }
+
+            return null;
+        }
+
+        private static JsonSchema4 GetObjectFromJsonPath(object obj, List<string> segments, List<string> allSegments, HashSet<object> checkedObjects)
+        {
+            if (obj == null || obj is string || checkedObjects.Contains(obj))
+                return null;
+
+            if (segments.Count == 0)
+            {
+                var jsonSchema = obj as JsonSchema4;
+                if (jsonSchema != null && jsonSchema.TypeNameRaw == null)
+                {
+                    var referencesSchemaInDefinitionsList = allSegments.Count >= 2 && allSegments.ElementAt(allSegments.Count - 2) == "definitions";
+                    if (referencesSchemaInDefinitionsList)
+                        jsonSchema.TypeNameRaw = allSegments.Last();
+                }
+
+                return jsonSchema;
+            } 
+
+            checkedObjects.Add(obj);
+            var firstSegment = segments[0];
+
+            if (obj is IDictionary)
+            {
+                if (((IDictionary)obj).Contains(firstSegment))
+                    return GetObjectFromJsonPath(((IDictionary)obj)[firstSegment], segments.Skip(1).ToList(), allSegments, checkedObjects);
+            }
+            else if (obj is IEnumerable)
+            {
+                int index;
+                if (int.TryParse(firstSegment, out index))
+                {
+                    var enumerable = ((IEnumerable)obj).Cast<object>().ToArray();
+                    if (enumerable.Length > index)
+                        return GetObjectFromJsonPath(enumerable[index], segments.Skip(1).ToList(), allSegments, checkedObjects);
+                }
+            }
+            else
+            {
+                foreach (var property in ReflectionCache.GetProperties(obj.GetType()).Where(p => p.CustomAttributes.JsonIgnoreAttribute == null))
+                {
+                    var pathSegment = property.GetName();
+                    if (pathSegment == firstSegment)
+                    {
+                        var value = property.PropertyInfo.GetValue(obj);
+                        return GetObjectFromJsonPath(value, segments.Skip(1).ToList(), allSegments, checkedObjects);
+                    }
+                }
+            }
+
+            return null;
+        }
+    }
 }